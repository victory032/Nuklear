{
  "name": "nuklear",
<<<<<<< HEAD
  "version": "4.09.1",
=======
  "version": "4.9.4",
>>>>>>> 9c683220
  "repo": "Immediate-Mode-UI/Nuklear",
  "description": "A small ANSI C gui toolkit",
  "keywords": ["gl", "ui", "toolkit"],
  "license": "MIT, Unlicense",
  "src": ["nuklear.h"]
}<|MERGE_RESOLUTION|>--- conflicted
+++ resolved
@@ -1,10 +1,6 @@
 {
   "name": "nuklear",
-<<<<<<< HEAD
-  "version": "4.09.1",
-=======
-  "version": "4.9.4",
->>>>>>> 9c683220
+  "version": "4.9.5",
   "repo": "Immediate-Mode-UI/Nuklear",
   "description": "A small ANSI C gui toolkit",
   "keywords": ["gl", "ui", "toolkit"],
