/// ## Changelog
/// ~~~~~~~~~~~~~~~~~~~~~~~~~~~~~~~~~none
/// [date] ([x.y.z]) - [description]
/// - [date]: date on which the change has been pushed
/// - [x.y.z]: Version string, represented in Semantic Versioning format
///   - [x]: Major version with API and library breaking changes
///   - [y]: Minor version with non-breaking API and library changes
///   - [z]: Patch version with no direct changes to the API
///
<<<<<<< HEAD
/// - 2022/07/30 (4.10.1) - Renamed the `null` texture variable to `tex_null`
=======
/// - 2022/08/01 (4.10.1) - Fix cursor jumping back to beginning of text when typing more than
///                         nk_edit_xxx limit
>>>>>>> 63d88de2
/// - 2022/05/27 (4.10.0) - Add nk_input_has_mouse_click_in_button_rect() to fix window move bug
/// - 2022/04/18 (4.9.7)  - Change button behavior when NK_BUTTON_TRIGGER_ON_RELEASE is defined to
///                         only trigger when the mouse position was inside the same button on down
/// - 2022/02/03 (4.9.6)  - Allow overriding the NK_INV_SQRT function, similar to NK_SIN and NK_COS
/// - 2021/12/22 (4.9.5)  - Revert layout bounds not accounting for padding due to regressions
/// - 2021/12/22 (4.9.4)  - Fix checking hovering when window is minimized
/// - 2021/12/22 (4.09.3) - Fix layout bounds not accounting for padding
/// - 2021/12/19 (4.09.2) - Update to stb_rect_pack.h v1.01 and stb_truetype.h v1.26
/// - 2021/12/16 (4.09.1) - Fix the majority of GCC warnings
/// - 2021/10/16 (4.09.0) - Added nk_spacer() widget
/// - 2021/09/22 (4.08.6) - Fix "may be used uninitialized" warnings in nk_widget
/// - 2021/09/22 (4.08.5) - GCC __builtin_offsetof only exists in version 4 and later
/// - 2021/09/15 (4.08.4) - Fix "'num_len' may be used uninitialized" in nk_do_property
/// - 2021/09/15 (4.08.3) - Fix "Templates cannot be declared to have 'C' Linkage"
/// - 2021/09/08 (4.08.2) - Fix warnings in C89 builds
/// - 2021/09/08 (4.08.1) - Use compiler builtins for NK_OFFSETOF when possible
/// - 2021/08/17 (4.08.0) - Implemented 9-slice scaling support for widget styles
/// - 2021/08/16 (4.07.5) - Replace usage of memset in nk_font_atlas_bake with NK_MEMSET
/// - 2021/08/15 (4.07.4) - Fix conversion and sign conversion warnings
/// - 2021/08/08 (4.07.3) - Fix crash when baking merged fonts
/// - 2021/08/08 (4.07.2) - Fix Multiline Edit wrong offset
/// - 2021/03/17 (4.07.1) - Fix warning about unused parameter
/// - 2021/03/17 (4.07.0) - Fix nk_property hover bug
/// - 2021/03/15 (4.06.4) - Change nk_propertyi back to int
/// - 2021/03/15 (4.06.3) - Update documentation for functions that now return nk_bool
/// - 2020/12/19 (4.06.2) - Fix additional C++ style comments which are not allowed in ISO C90.
/// - 2020/10/11 (4.06.1) - Fix C++ style comments which are not allowed in ISO C90.
/// - 2020/10/07 (4.06.0) - Fix nk_combo return type wrongly changed to nk_bool
/// - 2020/09/05 (4.05.0) - Use the nk_font_atlas allocator for stb_truetype memory management.
/// - 2020/09/04 (4.04.1) - Replace every boolean int by nk_bool
/// - 2020/09/04 (4.04.0) - Add nk_bool with NK_INCLUDE_STANDARD_BOOL
/// - 2020/06/13 (4.03.1) - Fix nk_pool allocation sizes.
/// - 2020/06/04 (4.03.0) - Made nk_combo header symbols optional.
/// - 2020/05/27 (4.02.5) - Fix nk_do_edit: Keep scroll position when re-activating edit widget.
/// - 2020/05/09 (4.02.4) - Fix nk_menubar height calculation bug
/// - 2020/05/08 (4.02.3) - Fix missing stdarg.h with NK_INCLUDE_STANDARD_VARARGS
/// - 2020/04/30 (4.02.2) - Fix nk_edit border drawing bug
/// - 2020/04/09 (4.02.1) - Removed unused nk_sqrt function to fix compiler warnings
///                       - Fixed compiler warnings if you bring your own methods for
///                        nk_cos/nk_sin/nk_strtod/nk_memset/nk_memcopy/nk_dtoa
/// - 2020/04/06 (4.01.10) - Fix bug: Do not use pool before checking for NULL
/// - 2020/03/22 (4.01.9) - Fix bug where layout state wasn't restored correctly after
///                        popping a tree.
/// - 2020/03/11 (4.01.8) - Fix bug where padding is subtracted from widget
/// - 2020/03/06 (4.01.7) - Fix bug where width padding was applied twice
/// - 2020/02/06 (4.01.6) - Update stb_truetype.h and stb_rect_pack.h and separate them
/// - 2019/12/10 (4.01.5) - Fix off-by-one error in NK_INTERSECT
/// - 2019/10/09 (4.01.4) - Fix bug for autoscrolling in nk_do_edit
/// - 2019/09/20 (4.01.3) - Fixed a bug wherein combobox cannot be closed by clicking the header
///                        when NK_BUTTON_TRIGGER_ON_RELEASE is defined.
/// - 2019/09/10 (4.01.2) - Fixed the nk_cos function, which deviated significantly.
/// - 2019/09/08 (4.01.1) - Fixed a bug wherein re-baking of fonts caused a segmentation
///                        fault due to dst_font->glyph_count not being zeroed on subsequent
///                        bakes of the same set of fonts.
/// - 2019/06/23 (4.01.0) - Added nk_***_get_scroll and nk_***_set_scroll for groups, windows, and popups.
/// - 2019/06/12 (4.00.3) - Fix panel background drawing bug.
/// - 2018/10/31 (4.00.2) - Added NK_KEYSTATE_BASED_INPUT to "fix" state based backends
///                        like GLFW without breaking key repeat behavior on event based.
/// - 2018/04/01 (4.00.1) - Fixed calling `nk_convert` multiple time per single frame.
/// - 2018/04/01 (4.00.0) - BREAKING CHANGE: nk_draw_list_clear no longer tries to
///                        clear provided buffers. So make sure to either free
///                        or clear each passed buffer after calling nk_convert.
/// - 2018/02/23 (3.00.6) - Fixed slider dragging behavior.
/// - 2018/01/31 (3.00.5) - Fixed overcalculation of cursor data in font baking process.
/// - 2018/01/31 (3.00.4) - Removed name collision with stb_truetype.
/// - 2018/01/28 (3.00.3) - Fixed panel window border drawing bug.
/// - 2018/01/12 (3.00.2) - Added `nk_group_begin_titled` for separated group identifier and title.
/// - 2018/01/07 (3.00.1) - Started to change documentation style.
/// - 2018/01/05 (3.00.0) - BREAKING CHANGE: The previous color picker API was broken
///                        because of conversions between float and byte color representation.
///                        Color pickers now use floating point values to represent
///                        HSV values. To get back the old behavior I added some additional
///                        color conversion functions to cast between nk_color and
///                        nk_colorf.
/// - 2017/12/23 (2.00.7) - Fixed small warning.
/// - 2017/12/23 (2.00.7) - Fixed `nk_edit_buffer` behavior if activated to allow input.
/// - 2017/12/23 (2.00.7) - Fixed modifyable progressbar dragging visuals and input behavior.
/// - 2017/12/04 (2.00.6) - Added formatted string tooltip widget.
/// - 2017/11/18 (2.00.5) - Fixed window becoming hidden with flag `NK_WINDOW_NO_INPUT`.
/// - 2017/11/15 (2.00.4) - Fixed font merging.
/// - 2017/11/07 (2.00.3) - Fixed window size and position modifier functions.
/// - 2017/09/14 (2.00.2) - Fixed `nk_edit_buffer` and `nk_edit_focus` behavior.
/// - 2017/09/14 (2.00.1) - Fixed window closing behavior.
/// - 2017/09/14 (2.00.0) - BREAKING CHANGE: Modifying window position and size functions now
///                        require the name of the window and must happen outside the window
///                        building process (between function call nk_begin and nk_end).
/// - 2017/09/11 (1.40.9) - Fixed window background flag if background window is declared last.
/// - 2017/08/27 (1.40.8) - Fixed `nk_item_is_any_active` for hidden windows.
/// - 2017/08/27 (1.40.7) - Fixed window background flag.
/// - 2017/07/07 (1.40.6) - Fixed missing clipping rect check for hovering/clicked
///                        query for widgets.
/// - 2017/07/07 (1.40.5) - Fixed drawing bug for vertex output for lines and stroked
///                        and filled rectangles.
/// - 2017/07/07 (1.40.4) - Fixed bug in nk_convert trying to add windows that are in
///                        process of being destroyed.
/// - 2017/07/07 (1.40.3) - Fixed table internal bug caused by storing table size in
///                        window instead of directly in table.
/// - 2017/06/30 (1.40.2) - Removed unneeded semicolon in C++ NK_ALIGNOF macro.
/// - 2017/06/30 (1.40.1) - Fixed drawing lines smaller or equal zero.
/// - 2017/06/08 (1.40.0) - Removed the breaking part of last commit. Auto layout now only
///                        comes in effect if you pass in zero was row height argument.
/// - 2017/06/08 (1.40.0) - BREAKING CHANGE: while not directly API breaking it will change
///                        how layouting works. From now there will be an internal minimum
///                        row height derived from font height. If you need a row smaller than
///                        that you can directly set it by `nk_layout_set_min_row_height` and
///                        reset the value back by calling `nk_layout_reset_min_row_height.
/// - 2017/06/08 (1.39.1) - Fixed property text edit handling bug caused by past `nk_widget` fix.
/// - 2017/06/08 (1.39.0) - Added function to retrieve window space without calling a `nk_layout_xxx` function.
/// - 2017/06/06 (1.38.5) - Fixed `nk_convert` return flag for command buffer.
/// - 2017/05/23 (1.38.4) - Fixed activation behavior for widgets partially clipped.
/// - 2017/05/10 (1.38.3) - Fixed wrong min window size mouse scaling over boundaries.
/// - 2017/05/09 (1.38.2) - Fixed vertical scrollbar drawing with not enough space.
/// - 2017/05/09 (1.38.1) - Fixed scaler dragging behavior if window size hits minimum size.
/// - 2017/05/06 (1.38.0) - Added platform double-click support.
/// - 2017/04/20 (1.37.1) - Fixed key repeat found inside glfw demo backends.
/// - 2017/04/20 (1.37.0) - Extended properties with selection and clipboard support.
/// - 2017/04/20 (1.36.2) - Fixed #405 overlapping rows with zero padding and spacing.
/// - 2017/04/09 (1.36.1) - Fixed #403 with another widget float error.
/// - 2017/04/09 (1.36.0) - Added window `NK_WINDOW_NO_INPUT` and `NK_WINDOW_NOT_INTERACTIVE` flags.
/// - 2017/04/09 (1.35.3) - Fixed buffer heap corruption.
/// - 2017/03/25 (1.35.2) - Fixed popup overlapping for `NK_WINDOW_BACKGROUND` windows.
/// - 2017/03/25 (1.35.1) - Fixed windows closing behavior.
/// - 2017/03/18 (1.35.0) - Added horizontal scroll requested in #377.
/// - 2017/03/18 (1.34.3) - Fixed long window header titles.
/// - 2017/03/04 (1.34.2) - Fixed text edit filtering.
/// - 2017/03/04 (1.34.1) - Fixed group closable flag.
/// - 2017/02/25 (1.34.0) - Added custom draw command for better language binding support.
/// - 2017/01/24 (1.33.0) - Added programmatic way to remove edit focus.
/// - 2017/01/24 (1.32.3) - Fixed wrong define for basic type definitions for windows.
/// - 2017/01/21 (1.32.2) - Fixed input capture from hidden or closed windows.
/// - 2017/01/21 (1.32.1) - Fixed slider behavior and drawing.
/// - 2017/01/13 (1.32.0) - Added flag to put scaler into the bottom left corner.
/// - 2017/01/13 (1.31.0) - Added additional row layouting method to combine both
///                        dynamic and static widgets.
/// - 2016/12/31 (1.30.0) - Extended scrollbar offset from 16-bit to 32-bit.
/// - 2016/12/31 (1.29.2) - Fixed closing window bug of minimized windows.
/// - 2016/12/03 (1.29.1) - Fixed wrapped text with no seperator and C89 error.
/// - 2016/12/03 (1.29.0) - Changed text wrapping to process words not characters.
/// - 2016/11/22 (1.28.6) - Fixed window minimized closing bug.
/// - 2016/11/19 (1.28.5) - Fixed abstract combo box closing behavior.
/// - 2016/11/19 (1.28.4) - Fixed tooltip flickering.
/// - 2016/11/19 (1.28.3) - Fixed memory leak caused by popup repeated closing.
/// - 2016/11/18 (1.28.2) - Fixed memory leak caused by popup panel allocation.
/// - 2016/11/10 (1.28.1) - Fixed some warnings and C++ error.
/// - 2016/11/10 (1.28.0) - Added additional `nk_button` versions which allows to directly
///                        pass in a style struct to change buttons visual.
/// - 2016/11/10 (1.27.0) - Added additional `nk_tree` versions to support external state
///                        storage. Just like last the `nk_group` commit the main
///                        advantage is that you optionally can minimize nuklears runtime
///                        memory consumption or handle hash collisions.
/// - 2016/11/09 (1.26.0) - Added additional `nk_group` version to support external scrollbar
///                        offset storage. Main advantage is that you can externalize
///                        the memory management for the offset. It could also be helpful
///                        if you have a hash collision in `nk_group_begin` but really
///                        want the name. In addition I added `nk_list_view` which allows
///                        to draw big lists inside a group without actually having to
///                        commit the whole list to nuklear (issue #269).
/// - 2016/10/30 (1.25.1) - Fixed clipping rectangle bug inside `nk_draw_list`.
/// - 2016/10/29 (1.25.0) - Pulled `nk_panel` memory management into nuklear and out of
///                        the hands of the user. From now on users don't have to care
///                        about panels unless they care about some information. If you
///                        still need the panel just call `nk_window_get_panel`.
/// - 2016/10/21 (1.24.0) - Changed widget border drawing to stroked rectangle from filled
///                        rectangle for less overdraw and widget background transparency.
/// - 2016/10/18 (1.23.0) - Added `nk_edit_focus` for manually edit widget focus control.
/// - 2016/09/29 (1.22.7) - Fixed deduction of basic type in non `<stdint.h>` compilation.
/// - 2016/09/29 (1.22.6) - Fixed edit widget UTF-8 text cursor drawing bug.
/// - 2016/09/28 (1.22.5) - Fixed edit widget UTF-8 text appending/inserting/removing.
/// - 2016/09/28 (1.22.4) - Fixed drawing bug inside edit widgets which offset all text
///                        text in every edit widget if one of them is scrolled.
/// - 2016/09/28 (1.22.3) - Fixed small bug in edit widgets if not active. The wrong
///                        text length is passed. It should have been in bytes but
///                        was passed as glyphs.
/// - 2016/09/20 (1.22.2) - Fixed color button size calculation.
/// - 2016/09/20 (1.22.1) - Fixed some `nk_vsnprintf` behavior bugs and removed `<stdio.h>`
///                        again from `NK_INCLUDE_STANDARD_VARARGS`.
/// - 2016/09/18 (1.22.0) - C89 does not support vsnprintf only C99 and newer as well
///                        as C++11 and newer. In addition to use vsnprintf you have
///                        to include <stdio.h>. So just defining `NK_INCLUDE_STD_VAR_ARGS`
///                        is not enough. That behavior is now fixed. By default if
///                        both varargs as well as stdio is selected I try to use
///                        vsnprintf if not possible I will revert to vsprintf. If
///                        varargs but not stdio was defined I will use my own function.
/// - 2016/09/15 (1.21.2) - Fixed panel `close` behavior for deeper panel levels.
/// - 2016/09/15 (1.21.1) - Fixed C++ errors and wrong argument to `nk_panel_get_xxxx`.
/// - 2016/09/13 (1.21.0) - !BREAKING! Fixed nonblocking popup behavior in menu, combo,
///                        and contextual which prevented closing in y-direction if
///                        popup did not reach max height.
///                        In addition the height parameter was changed into vec2
///                        for width and height to have more control over the popup size.
/// - 2016/09/13 (1.20.3) - Cleaned up and extended type selection.
/// - 2016/09/13 (1.20.2) - Fixed slider behavior hopefully for the last time. This time
///                        all calculation are correct so no more hackery.
/// - 2016/09/13 (1.20.1) - Internal change to divide window/panel flags into panel flags and types.
///                        Suprisinly spend years in C and still happened to confuse types
///                        with flags. Probably something to take note.
/// - 2016/09/08 (1.20.0) - Added additional helper function to make it easier to just
///                        take the produced buffers from `nk_convert` and unplug the
///                        iteration process from `nk_context`. So now you can
///                        just use the vertex,element and command buffer + two pointer
///                        inside the command buffer retrieved by calls `nk__draw_begin`
///                        and `nk__draw_end` and macro `nk_draw_foreach_bounded`.
/// - 2016/09/08 (1.19.0) - Added additional asserts to make sure every `nk_xxx_begin` call
///                        for windows, popups, combobox, menu and contextual is guarded by
///                        `if` condition and does not produce false drawing output.
/// - 2016/09/08 (1.18.0) - Changed confusing name for `NK_SYMBOL_RECT_FILLED`, `NK_SYMBOL_RECT`
///                        to hopefully easier to understand `NK_SYMBOL_RECT_FILLED` and
///                        `NK_SYMBOL_RECT_OUTLINE`.
/// - 2016/09/08 (1.17.0) - Changed confusing name for `NK_SYMBOL_CIRLCE_FILLED`, `NK_SYMBOL_CIRCLE`
///                        to hopefully easier to understand `NK_SYMBOL_CIRCLE_FILLED` and
///                        `NK_SYMBOL_CIRCLE_OUTLINE`.
/// - 2016/09/08 (1.16.0) - Added additional checks to select correct types if `NK_INCLUDE_FIXED_TYPES`
///                        is not defined by supporting the biggest compiler GCC, clang and MSVC.
/// - 2016/09/07 (1.15.3) - Fixed `NK_INCLUDE_COMMAND_USERDATA` define to not cause an error.
/// - 2016/09/04 (1.15.2) - Fixed wrong combobox height calculation.
/// - 2016/09/03 (1.15.1) - Fixed gaps inside combo boxes in OpenGL.
/// - 2016/09/02 (1.15.0) - Changed nuklear to not have any default vertex layout and
///                        instead made it user provided. The range of types to convert
///                        to is quite limited at the moment, but I would be more than
///                        happy to accept PRs to add additional.
/// - 2016/08/30 (1.14.2) - Removed unused variables.
/// - 2016/08/30 (1.14.1) - Fixed C++ build errors.
/// - 2016/08/30 (1.14.0) - Removed mouse dragging from SDL demo since it does not work correctly.
/// - 2016/08/30 (1.13.4) - Tweaked some default styling variables.
/// - 2016/08/30 (1.13.3) - Hopefully fixed drawing bug in slider, in general I would
///                        refrain from using slider with a big number of steps.
/// - 2016/08/30 (1.13.2) - Fixed close and minimize button which would fire even if the
///                        window was in Read Only Mode.
/// - 2016/08/30 (1.13.1) - Fixed popup panel padding handling which was previously just
///                        a hack for combo box and menu.
/// - 2016/08/30 (1.13.0) - Removed `NK_WINDOW_DYNAMIC` flag from public API since
///                        it is bugged and causes issues in window selection.
/// - 2016/08/30 (1.12.0) - Removed scaler size. The size of the scaler is now
///                        determined by the scrollbar size.
/// - 2016/08/30 (1.11.2) - Fixed some drawing bugs caused by changes from 1.11.0.
/// - 2016/08/30 (1.11.1) - Fixed overlapping minimized window selection.
/// - 2016/08/30 (1.11.0) - Removed some internal complexity and overly complex code
///                        handling panel padding and panel border.
/// - 2016/08/29 (1.10.0) - Added additional height parameter to `nk_combobox_xxx`.
/// - 2016/08/29 (1.10.0) - Fixed drawing bug in dynamic popups.
/// - 2016/08/29 (1.10.0) - Added experimental mouse scrolling to popups, menus and comboboxes.
/// - 2016/08/26 (1.10.0) - Added window name string prepresentation to account for
///                        hash collisions. Currently limited to `NK_WINDOW_MAX_NAME`
///                        which in term can be redefined if not big enough.
/// - 2016/08/26 (1.10.0) - Added stacks for temporary style/UI changes in code.
/// - 2016/08/25 (1.10.0) - Changed `nk_input_is_key_pressed` and 'nk_input_is_key_released'
///                        to account for key press and release happening in one frame.
/// - 2016/08/25 (1.10.0) - Added additional nk_edit flag to directly jump to the end on activate.
/// - 2016/08/17 (1.09.6) - Removed invalid check for value zero in `nk_propertyx`.
/// - 2016/08/16 (1.09.5) - Fixed ROM mode for deeper levels of popup windows parents.
/// - 2016/08/15 (1.09.4) - Editbox are now still active if enter was pressed with flag
///                        `NK_EDIT_SIG_ENTER`. Main reasoning is to be able to keep
///                        typing after committing.
/// - 2016/08/15 (1.09.4) - Removed redundant code.
/// - 2016/08/15 (1.09.4) - Fixed negative numbers in `nk_strtoi` and remove unused variable.
/// - 2016/08/15 (1.09.3) - Fixed `NK_WINDOW_BACKGROUND` flag behavior to select a background
///                        window only as selected by hovering and not by clicking.
/// - 2016/08/14 (1.09.2) - Fixed a bug in font atlas which caused wrong loading
///                        of glyphs for font with multiple ranges.
/// - 2016/08/12 (1.09.1) - Added additional function to check if window is currently
///                        hidden and therefore not visible.
/// - 2016/08/12 (1.09.1) - nk_window_is_closed now queries the correct flag `NK_WINDOW_CLOSED`
///                        instead of the old flag `NK_WINDOW_HIDDEN`.
/// - 2016/08/09 (1.09.0) - Added additional double version to nk_property and changed
///                        the underlying implementation to not cast to float and instead
///                        work directly on the given values.
/// - 2016/08/09 (1.08.0) - Added additional define to overwrite library internal
///                        floating pointer number to string conversion for additional
///                        precision.
/// - 2016/08/09 (1.08.0) - Added additional define to overwrite library internal
///                        string to floating point number conversion for additional
///                        precision.
/// - 2016/08/08 (1.07.2) - Fixed compiling error without define `NK_INCLUDE_FIXED_TYPE`.
/// - 2016/08/08 (1.07.1) - Fixed possible floating point error inside `nk_widget` leading
///                        to wrong wiget width calculation which results in widgets falsely
///                        becoming tagged as not inside window and cannot be accessed.
/// - 2016/08/08 (1.07.0) - Nuklear now differentiates between hiding a window (NK_WINDOW_HIDDEN) and
///                        closing a window (NK_WINDOW_CLOSED). A window can be hidden/shown
///                        by using `nk_window_show` and closed by either clicking the close
///                        icon in a window or by calling `nk_window_close`. Only closed
///                        windows get removed at the end of the frame while hidden windows
///                        remain.
/// - 2016/08/08 (1.06.0) - Added `nk_edit_string_zero_terminated` as a second option to
///                        `nk_edit_string` which takes, edits and outputs a '\0' terminated string.
/// - 2016/08/08 (1.05.4) - Fixed scrollbar auto hiding behavior.
/// - 2016/08/08 (1.05.3) - Fixed wrong panel padding selection in `nk_layout_widget_space`.
/// - 2016/08/07 (1.05.2) - Fixed old bug in dynamic immediate mode layout API, calculating
///                        wrong item spacing and panel width.
/// - 2016/08/07 (1.05.1) - Hopefully finally fixed combobox popup drawing bug.
/// - 2016/08/07 (1.05.0) - Split varargs away from `NK_INCLUDE_STANDARD_IO` into own
///                        define `NK_INCLUDE_STANDARD_VARARGS` to allow more fine
///                        grained controlled over library includes.
/// - 2016/08/06 (1.04.5) - Changed memset calls to `NK_MEMSET`.
/// - 2016/08/04 (1.04.4) - Fixed fast window scaling behavior.
/// - 2016/08/04 (1.04.3) - Fixed window scaling, movement bug which appears if you
///                        move/scale a window and another window is behind it.
///                        If you are fast enough then the window behind gets activated
///                        and the operation is blocked. I now require activating
///                        by hovering only if mouse is not pressed.
/// - 2016/08/04 (1.04.2) - Fixed changing fonts.
/// - 2016/08/03 (1.04.1) - Fixed `NK_WINDOW_BACKGROUND` behavior.
/// - 2016/08/03 (1.04.0) - Added color parameter to `nk_draw_image`.
/// - 2016/08/03 (1.04.0) - Added additional window padding style attributes for
///                        sub windows (combo, menu, ...).
/// - 2016/08/03 (1.04.0) - Added functions to show/hide software cursor.
/// - 2016/08/03 (1.04.0) - Added `NK_WINDOW_BACKGROUND` flag to force a window
///                        to be always in the background of the screen.
/// - 2016/08/03 (1.03.2) - Removed invalid assert macro for NK_RGB color picker.
/// - 2016/08/01 (1.03.1) - Added helper macros into header include guard.
/// - 2016/07/29 (1.03.0) - Moved the window/table pool into the header part to
///                        simplify memory management by removing the need to
///                        allocate the pool.
/// - 2016/07/29 (1.02.0) - Added auto scrollbar hiding window flag which if enabled
///                        will hide the window scrollbar after NK_SCROLLBAR_HIDING_TIMEOUT
///                        seconds without window interaction. To make it work
///                        you have to also set a delta time inside the `nk_context`.
/// - 2016/07/25 (1.01.1) - Fixed small panel and panel border drawing bugs.
/// - 2016/07/15 (1.01.0) - Added software cursor to `nk_style` and `nk_context`.
/// - 2016/07/15 (1.01.0) - Added const correctness to `nk_buffer_push' data argument.
/// - 2016/07/15 (1.01.0) - Removed internal font baking API and simplified
///                        font atlas memory management by converting pointer
///                        arrays for fonts and font configurations to lists.
/// - 2016/07/15 (1.00.0) - Changed button API to use context dependent button
///                        behavior instead of passing it for every function call.
/// ~~~~~~~~~~~~~~~~~~~~~~~~~~~~~~~~~<|MERGE_RESOLUTION|>--- conflicted
+++ resolved
@@ -7,12 +7,9 @@
 ///   - [y]: Minor version with non-breaking API and library changes
 ///   - [z]: Patch version with no direct changes to the API
 ///
-<<<<<<< HEAD
-/// - 2022/07/30 (4.10.1) - Renamed the `null` texture variable to `tex_null`
-=======
+/// - 2022/08/03 (4.10.2) - Renamed the `null` texture variable to `tex_null`
 /// - 2022/08/01 (4.10.1) - Fix cursor jumping back to beginning of text when typing more than
 ///                         nk_edit_xxx limit
->>>>>>> 63d88de2
 /// - 2022/05/27 (4.10.0) - Add nk_input_has_mouse_click_in_button_rect() to fix window move bug
 /// - 2022/04/18 (4.9.7)  - Change button behavior when NK_BUTTON_TRIGGER_ON_RELEASE is defined to
 ///                         only trigger when the mouse position was inside the same button on down
