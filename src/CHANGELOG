--- conflicted
+++ resolved
@@ -7,11 +7,8 @@
 ///   - [y]: Minor version with non-breaking API and library changes
 ///   - [z]: Patch version with no direct changes to the API
 ///
-<<<<<<< HEAD
-/// - 2022/08/03 (4.10.2) - Renamed the `null` texture variable to `tex_null`
-=======
+/// - 2022/09/03 (4.10.3) - Renamed the `null` texture variable to `tex_null`
 /// - 2022/08/01 (4.10.2) - Fix Apple Silicon with incorrect NK_SITE_TYPE and NK_POINTER_TYPE
->>>>>>> ad40775f
 /// - 2022/08/01 (4.10.1) - Fix cursor jumping back to beginning of text when typing more than
 ///                         nk_edit_xxx limit
 /// - 2022/05/27 (4.10.0) - Add nk_input_has_mouse_click_in_button_rect() to fix window move bug
