--- conflicted
+++ resolved
@@ -8,11 +8,8 @@
 ///    - [yy]: Minor version with non-breaking API and library changes
 ///    - [zz]: Bug fix version with no direct changes to API
 ///
-<<<<<<< HEAD
+/// - 2020/05/09 (4.02.4) - Fix nk_menubar height calculation bug
 /// - 2020/05/08 (4.02.3) - Fix missing stdarg.h with NK_INCLUDE_STANDARD_VARARGS
-=======
-/// - 2020/05/09 (4.02.3) - Fix nk_menubar height calculation bug
->>>>>>> 152d131e
 /// - 2020/04/30 (4.02.2) - Fix nk_edit border drawing bug
 /// - 2020/04/09 (4.02.1) - Removed unused nk_sqrt function to fix compiler warnings
 ///                       - Fixed compiler warnings if you bring your own methods for
