/// ## Changelog
/// ~~~~~~~~~~~~~~~~~~~~~~~~~~~~~~~~~none
/// [date][x.yy.zz]-[description]
/// -[date]: date on which the change has been pushed
/// -[x.yy.zz]: Numerical version string representation. Each version number on the right
///             resets back to zero if version on the left is incremented.
///    - [x]: Major version with API and library breaking changes
///    - [yy]: Minor version with non-breaking API and library changes
///    - [zz]: Bug fix version with no direct changes to API
///
<<<<<<< HEAD
/// - 2020/10/07 (4.06.0) - Fix nk_combo return type wrongly changed to nk_bool
=======
/// - 2020/09/05 (4.05.0) - Use the nk_font_atlas allocator for stb_truetype memory management.
>>>>>>> 7a4b448d
/// - 2020/09/04 (4.04.1) - Replace every boolean int by nk_bool
/// - 2020/09/04 (4.04.0) - Add nk_bool with NK_INCLUDE_STANDARD_BOOL
/// - 2020/06/13 (4.03.1) - Fix nk_pool allocation sizes.
/// - 2020/06/04 (4.03.0) - Made nk_combo header symbols optional.
/// - 2020/05/27 (4.02.5) - Fix nk_do_edit: Keep scroll position when re-activating edit widget.
/// - 2020/05/09 (4.02.4) - Fix nk_menubar height calculation bug
/// - 2020/05/08 (4.02.3) - Fix missing stdarg.h with NK_INCLUDE_STANDARD_VARARGS
/// - 2020/04/30 (4.02.2) - Fix nk_edit border drawing bug
/// - 2020/04/09 (4.02.1) - Removed unused nk_sqrt function to fix compiler warnings
///                       - Fixed compiler warnings if you bring your own methods for
///                        nk_cos/nk_sin/nk_strtod/nk_memset/nk_memcopy/nk_dtoa
/// - 2020/04/06 (4.01.10) - Fix bug: Do not use pool before checking for NULL
/// - 2020/03/22 (4.01.9) - Fix bug where layout state wasn't restored correctly after
///                        popping a tree.
/// - 2020/03/11 (4.01.8) - Fix bug where padding is subtracted from widget
/// - 2020/03/06 (4.01.7) - Fix bug where width padding was applied twice
/// - 2020/02/06 (4.01.6) - Update stb_truetype.h and stb_rect_pack.h and separate them
/// - 2019/12/10 (4.01.5) - Fix off-by-one error in NK_INTERSECT
/// - 2019/10/09 (4.01.4) - Fix bug for autoscrolling in nk_do_edit
/// - 2019/09/20 (4.01.3) - Fixed a bug wherein combobox cannot be closed by clicking the header
///                        when NK_BUTTON_TRIGGER_ON_RELEASE is defined.
/// - 2019/09/10 (4.01.2) - Fixed the nk_cos function, which deviated significantly.
/// - 2019/09/08 (4.01.1) - Fixed a bug wherein re-baking of fonts caused a segmentation
///                        fault due to dst_font->glyph_count not being zeroed on subsequent
///                        bakes of the same set of fonts.
/// - 2019/06/23 (4.01.0) - Added nk_***_get_scroll and nk_***_set_scroll for groups, windows, and popups.
/// - 2019/06/12 (4.00.3) - Fix panel background drawing bug.
/// - 2018/10/31 (4.00.2) - Added NK_KEYSTATE_BASED_INPUT to "fix" state based backends
///                        like GLFW without breaking key repeat behavior on event based.
/// - 2018/04/01 (4.00.1) - Fixed calling `nk_convert` multiple time per single frame.
/// - 2018/04/01 (4.00.0) - BREAKING CHANGE: nk_draw_list_clear no longer tries to
///                        clear provided buffers. So make sure to either free
///                        or clear each passed buffer after calling nk_convert.
/// - 2018/02/23 (3.00.6) - Fixed slider dragging behavior.
/// - 2018/01/31 (3.00.5) - Fixed overcalculation of cursor data in font baking process.
/// - 2018/01/31 (3.00.4) - Removed name collision with stb_truetype.
/// - 2018/01/28 (3.00.3) - Fixed panel window border drawing bug.
/// - 2018/01/12 (3.00.2) - Added `nk_group_begin_titled` for separed group identifier and title.
/// - 2018/01/07 (3.00.1) - Started to change documentation style.
/// - 2018/01/05 (3.00.0) - BREAKING CHANGE: The previous color picker API was broken
///                        because of conversions between float and byte color representation.
///                        Color pickers now use floating point values to represent
///                        HSV values. To get back the old behavior I added some additional
///                        color conversion functions to cast between nk_color and
///                        nk_colorf.
/// - 2017/12/23 (2.00.7) - Fixed small warning.
/// - 2017/12/23 (2.00.7) - Fixed `nk_edit_buffer` behavior if activated to allow input.
/// - 2017/12/23 (2.00.7) - Fixed modifyable progressbar dragging visuals and input behavior.
/// - 2017/12/04 (2.00.6) - Added formated string tooltip widget.
/// - 2017/11/18 (2.00.5) - Fixed window becoming hidden with flag `NK_WINDOW_NO_INPUT`.
/// - 2017/11/15 (2.00.4) - Fixed font merging.
/// - 2017/11/07 (2.00.3) - Fixed window size and position modifier functions.
/// - 2017/09/14 (2.00.2) - Fixed `nk_edit_buffer` and `nk_edit_focus` behavior.
/// - 2017/09/14 (2.00.1) - Fixed window closing behavior.
/// - 2017/09/14 (2.00.0) - BREAKING CHANGE: Modifing window position and size funtions now
///                        require the name of the window and must happen outside the window
///                        building process (between function call nk_begin and nk_end).
/// - 2017/09/11 (1.40.9) - Fixed window background flag if background window is declared last.
/// - 2017/08/27 (1.40.8) - Fixed `nk_item_is_any_active` for hidden windows.
/// - 2017/08/27 (1.40.7) - Fixed window background flag.
/// - 2017/07/07 (1.40.6) - Fixed missing clipping rect check for hovering/clicked
///                        query for widgets.
/// - 2017/07/07 (1.40.5) - Fixed drawing bug for vertex output for lines and stroked
///                        and filled rectangles.
/// - 2017/07/07 (1.40.4) - Fixed bug in nk_convert trying to add windows that are in
///                        process of being destroyed.
/// - 2017/07/07 (1.40.3) - Fixed table internal bug caused by storing table size in
///                        window instead of directly in table.
/// - 2017/06/30 (1.40.2) - Removed unneeded semicolon in C++ NK_ALIGNOF macro.
/// - 2017/06/30 (1.40.1) - Fixed drawing lines smaller or equal zero.
/// - 2017/06/08 (1.40.0) - Removed the breaking part of last commit. Auto layout now only
///                        comes in effect if you pass in zero was row height argument.
/// - 2017/06/08 (1.40.0) - BREAKING CHANGE: while not directly API breaking it will change
///                        how layouting works. From now there will be an internal minimum
///                        row height derived from font height. If you need a row smaller than
///                        that you can directly set it by `nk_layout_set_min_row_height` and
///                        reset the value back by calling `nk_layout_reset_min_row_height.
/// - 2017/06/08 (1.39.1) - Fixed property text edit handling bug caused by past `nk_widget` fix.
/// - 2017/06/08 (1.39.0) - Added function to retrieve window space without calling a `nk_layout_xxx` function.
/// - 2017/06/06 (1.38.5) - Fixed `nk_convert` return flag for command buffer.
/// - 2017/05/23 (1.38.4) - Fixed activation behavior for widgets partially clipped.
/// - 2017/05/10 (1.38.3) - Fixed wrong min window size mouse scaling over boundries.
/// - 2017/05/09 (1.38.2) - Fixed vertical scrollbar drawing with not enough space.
/// - 2017/05/09 (1.38.1) - Fixed scaler dragging behavior if window size hits minimum size.
/// - 2017/05/06 (1.38.0) - Added platform double-click support.
/// - 2017/04/20 (1.37.1) - Fixed key repeat found inside glfw demo backends.
/// - 2017/04/20 (1.37.0) - Extended properties with selection and clipboard support.
/// - 2017/04/20 (1.36.2) - Fixed #405 overlapping rows with zero padding and spacing.
/// - 2017/04/09 (1.36.1) - Fixed #403 with another widget float error.
/// - 2017/04/09 (1.36.0) - Added window `NK_WINDOW_NO_INPUT` and `NK_WINDOW_NOT_INTERACTIVE` flags.
/// - 2017/04/09 (1.35.3) - Fixed buffer heap corruption.
/// - 2017/03/25 (1.35.2) - Fixed popup overlapping for `NK_WINDOW_BACKGROUND` windows.
/// - 2017/03/25 (1.35.1) - Fixed windows closing behavior.
/// - 2017/03/18 (1.35.0) - Added horizontal scroll requested in #377.
/// - 2017/03/18 (1.34.3) - Fixed long window header titles.
/// - 2017/03/04 (1.34.2) - Fixed text edit filtering.
/// - 2017/03/04 (1.34.1) - Fixed group closable flag.
/// - 2017/02/25 (1.34.0) - Added custom draw command for better language binding support.
/// - 2017/01/24 (1.33.0) - Added programatic way of remove edit focus.
/// - 2017/01/24 (1.32.3) - Fixed wrong define for basic type definitions for windows.
/// - 2017/01/21 (1.32.2) - Fixed input capture from hidden or closed windows.
/// - 2017/01/21 (1.32.1) - Fixed slider behavior and drawing.
/// - 2017/01/13 (1.32.0) - Added flag to put scaler into the bottom left corner.
/// - 2017/01/13 (1.31.0) - Added additional row layouting method to combine both
///                        dynamic and static widgets.
/// - 2016/12/31 (1.30.0) - Extended scrollbar offset from 16-bit to 32-bit.
/// - 2016/12/31 (1.29.2) - Fixed closing window bug of minimized windows.
/// - 2016/12/03 (1.29.1) - Fixed wrapped text with no seperator and C89 error.
/// - 2016/12/03 (1.29.0) - Changed text wrapping to process words not characters.
/// - 2016/11/22 (1.28.6) - Fixed window minimized closing bug.
/// - 2016/11/19 (1.28.5) - Fixed abstract combo box closing behavior.
/// - 2016/11/19 (1.28.4) - Fixed tooltip flickering.
/// - 2016/11/19 (1.28.3) - Fixed memory leak caused by popup repeated closing.
/// - 2016/11/18 (1.28.2) - Fixed memory leak caused by popup panel allocation.
/// - 2016/11/10 (1.28.1) - Fixed some warnings and C++ error.
/// - 2016/11/10 (1.28.0) - Added additional `nk_button` versions which allows to directly
///                        pass in a style struct to change buttons visual.
/// - 2016/11/10 (1.27.0) - Added additional `nk_tree` versions to support external state
///                        storage. Just like last the `nk_group` commit the main
///                        advantage is that you optionally can minimize nuklears runtime
///                        memory consumption or handle hash collisions.
/// - 2016/11/09 (1.26.0) - Added additional `nk_group` version to support external scrollbar
///                        offset storage. Main advantage is that you can externalize
///                        the memory management for the offset. It could also be helpful
///                        if you have a hash collision in `nk_group_begin` but really
///                        want the name. In addition I added `nk_list_view` which allows
///                        to draw big lists inside a group without actually having to
///                        commit the whole list to nuklear (issue #269).
/// - 2016/10/30 (1.25.1) - Fixed clipping rectangle bug inside `nk_draw_list`.
/// - 2016/10/29 (1.25.0) - Pulled `nk_panel` memory management into nuklear and out of
///                        the hands of the user. From now on users don't have to care
///                        about panels unless they care about some information. If you
///                        still need the panel just call `nk_window_get_panel`.
/// - 2016/10/21 (1.24.0) - Changed widget border drawing to stroked rectangle from filled
///                        rectangle for less overdraw and widget background transparency.
/// - 2016/10/18 (1.23.0) - Added `nk_edit_focus` for manually edit widget focus control.
/// - 2016/09/29 (1.22.7) - Fixed deduction of basic type in non `<stdint.h>` compilation.
/// - 2016/09/29 (1.22.6) - Fixed edit widget UTF-8 text cursor drawing bug.
/// - 2016/09/28 (1.22.5) - Fixed edit widget UTF-8 text appending/inserting/removing.
/// - 2016/09/28 (1.22.4) - Fixed drawing bug inside edit widgets which offset all text
///                        text in every edit widget if one of them is scrolled.
/// - 2016/09/28 (1.22.3) - Fixed small bug in edit widgets if not active. The wrong
///                        text length is passed. It should have been in bytes but
///                        was passed as glyphes.
/// - 2016/09/20 (1.22.2) - Fixed color button size calculation.
/// - 2016/09/20 (1.22.1) - Fixed some `nk_vsnprintf` behavior bugs and removed `<stdio.h>`
///                        again from `NK_INCLUDE_STANDARD_VARARGS`.
/// - 2016/09/18 (1.22.0) - C89 does not support vsnprintf only C99 and newer as well
///                        as C++11 and newer. In addition to use vsnprintf you have
///                        to include <stdio.h>. So just defining `NK_INCLUDE_STD_VAR_ARGS`
///                        is not enough. That behavior is now fixed. By default if
///                        both varargs as well as stdio is selected I try to use
///                        vsnprintf if not possible I will revert to vsprintf. If
///                        varargs but not stdio was defined I will use my own function.
/// - 2016/09/15 (1.21.2) - Fixed panel `close` behavior for deeper panel levels.
/// - 2016/09/15 (1.21.1) - Fixed C++ errors and wrong argument to `nk_panel_get_xxxx`.
/// - 2016/09/13 (1.21.0) - !BREAKING! Fixed nonblocking popup behavior in menu, combo,
///                        and contextual which prevented closing in y-direction if
///                        popup did not reach max height.
///                        In addition the height parameter was changed into vec2
///                        for width and height to have more control over the popup size.
/// - 2016/09/13 (1.20.3) - Cleaned up and extended type selection.
/// - 2016/09/13 (1.20.2) - Fixed slider behavior hopefully for the last time. This time
///                        all calculation are correct so no more hackery.
/// - 2016/09/13 (1.20.1) - Internal change to divide window/panel flags into panel flags and types.
///                        Suprisinly spend years in C and still happened to confuse types
///                        with flags. Probably something to take note.
/// - 2016/09/08 (1.20.0) - Added additional helper function to make it easier to just
///                        take the produced buffers from `nk_convert` and unplug the
///                        iteration process from `nk_context`. So now you can
///                        just use the vertex,element and command buffer + two pointer
///                        inside the command buffer retrieved by calls `nk__draw_begin`
///                        and `nk__draw_end` and macro `nk_draw_foreach_bounded`.
/// - 2016/09/08 (1.19.0) - Added additional asserts to make sure every `nk_xxx_begin` call
///                        for windows, popups, combobox, menu and contextual is guarded by
///                        `if` condition and does not produce false drawing output.
/// - 2016/09/08 (1.18.0) - Changed confusing name for `NK_SYMBOL_RECT_FILLED`, `NK_SYMBOL_RECT`
///                        to hopefully easier to understand `NK_SYMBOL_RECT_FILLED` and
///                        `NK_SYMBOL_RECT_OUTLINE`.
/// - 2016/09/08 (1.17.0) - Changed confusing name for `NK_SYMBOL_CIRLCE_FILLED`, `NK_SYMBOL_CIRCLE`
///                        to hopefully easier to understand `NK_SYMBOL_CIRCLE_FILLED` and
///                        `NK_SYMBOL_CIRCLE_OUTLINE`.
/// - 2016/09/08 (1.16.0) - Added additional checks to select correct types if `NK_INCLUDE_FIXED_TYPES`
///                        is not defined by supporting the biggest compiler GCC, clang and MSVC.
/// - 2016/09/07 (1.15.3) - Fixed `NK_INCLUDE_COMMAND_USERDATA` define to not cause an error.
/// - 2016/09/04 (1.15.2) - Fixed wrong combobox height calculation.
/// - 2016/09/03 (1.15.1) - Fixed gaps inside combo boxes in OpenGL.
/// - 2016/09/02 (1.15.0) - Changed nuklear to not have any default vertex layout and
///                        instead made it user provided. The range of types to convert
///                        to is quite limited at the moment, but I would be more than
///                        happy to accept PRs to add additional.
/// - 2016/08/30 (1.14.2) - Removed unused variables.
/// - 2016/08/30 (1.14.1) - Fixed C++ build errors.
/// - 2016/08/30 (1.14.0) - Removed mouse dragging from SDL demo since it does not work correctly.
/// - 2016/08/30 (1.13.4) - Tweaked some default styling variables.
/// - 2016/08/30 (1.13.3) - Hopefully fixed drawing bug in slider, in general I would
///                        refrain from using slider with a big number of steps.
/// - 2016/08/30 (1.13.2) - Fixed close and minimize button which would fire even if the
///                        window was in Read Only Mode.
/// - 2016/08/30 (1.13.1) - Fixed popup panel padding handling which was previously just
///                        a hack for combo box and menu.
/// - 2016/08/30 (1.13.0) - Removed `NK_WINDOW_DYNAMIC` flag from public API since
///                        it is bugged and causes issues in window selection.
/// - 2016/08/30 (1.12.0) - Removed scaler size. The size of the scaler is now
///                        determined by the scrollbar size.
/// - 2016/08/30 (1.11.2) - Fixed some drawing bugs caused by changes from 1.11.0.
/// - 2016/08/30 (1.11.1) - Fixed overlapping minimized window selection.
/// - 2016/08/30 (1.11.0) - Removed some internal complexity and overly complex code
///                        handling panel padding and panel border.
/// - 2016/08/29 (1.10.0) - Added additional height parameter to `nk_combobox_xxx`.
/// - 2016/08/29 (1.10.0) - Fixed drawing bug in dynamic popups.
/// - 2016/08/29 (1.10.0) - Added experimental mouse scrolling to popups, menus and comboboxes.
/// - 2016/08/26 (1.10.0) - Added window name string prepresentation to account for
///                        hash collisions. Currently limited to `NK_WINDOW_MAX_NAME`
///                        which in term can be redefined if not big enough.
/// - 2016/08/26 (1.10.0) - Added stacks for temporary style/UI changes in code.
/// - 2016/08/25 (1.10.0) - Changed `nk_input_is_key_pressed` and 'nk_input_is_key_released'
///                        to account for key press and release happening in one frame.
/// - 2016/08/25 (1.10.0) - Added additional nk_edit flag to directly jump to the end on activate.
/// - 2016/08/17 (1.09.6) - Removed invalid check for value zero in `nk_propertyx`.
/// - 2016/08/16 (1.09.5) - Fixed ROM mode for deeper levels of popup windows parents.
/// - 2016/08/15 (1.09.4) - Editbox are now still active if enter was pressed with flag
///                        `NK_EDIT_SIG_ENTER`. Main reasoning is to be able to keep
///                        typing after commiting.
/// - 2016/08/15 (1.09.4) - Removed redundant code.
/// - 2016/08/15 (1.09.4) - Fixed negative numbers in `nk_strtoi` and remove unused variable.
/// - 2016/08/15 (1.09.3) - Fixed `NK_WINDOW_BACKGROUND` flag behavior to select a background
///                        window only as selected by hovering and not by clicking.
/// - 2016/08/14 (1.09.2) - Fixed a bug in font atlas which caused wrong loading
///                        of glyphes for font with multiple ranges.
/// - 2016/08/12 (1.09.1) - Added additional function to check if window is currently
///                        hidden and therefore not visible.
/// - 2016/08/12 (1.09.1) - nk_window_is_closed now queries the correct flag `NK_WINDOW_CLOSED`
///                        instead of the old flag `NK_WINDOW_HIDDEN`.
/// - 2016/08/09 (1.09.0) - Added additional double version to nk_property and changed
///                        the underlying implementation to not cast to float and instead
///                        work directly on the given values.
/// - 2016/08/09 (1.08.0) - Added additional define to overwrite library internal
///                        floating pointer number to string conversion for additional
///                        precision.
/// - 2016/08/09 (1.08.0) - Added additional define to overwrite library internal
///                        string to floating point number conversion for additional
///                        precision.
/// - 2016/08/08 (1.07.2) - Fixed compiling error without define `NK_INCLUDE_FIXED_TYPE`.
/// - 2016/08/08 (1.07.1) - Fixed possible floating point error inside `nk_widget` leading
///                        to wrong wiget width calculation which results in widgets falsly
///                        becomming tagged as not inside window and cannot be accessed.
/// - 2016/08/08 (1.07.0) - Nuklear now differentiates between hiding a window (NK_WINDOW_HIDDEN) and
///                        closing a window (NK_WINDOW_CLOSED). A window can be hidden/shown
///                        by using `nk_window_show` and closed by either clicking the close
///                        icon in a window or by calling `nk_window_close`. Only closed
///                        windows get removed at the end of the frame while hidden windows
///                        remain.
/// - 2016/08/08 (1.06.0) - Added `nk_edit_string_zero_terminated` as a second option to
///                        `nk_edit_string` which takes, edits and outputs a '\0' terminated string.
/// - 2016/08/08 (1.05.4) - Fixed scrollbar auto hiding behavior.
/// - 2016/08/08 (1.05.3) - Fixed wrong panel padding selection in `nk_layout_widget_space`.
/// - 2016/08/07 (1.05.2) - Fixed old bug in dynamic immediate mode layout API, calculating
///                        wrong item spacing and panel width.
/// - 2016/08/07 (1.05.1) - Hopefully finally fixed combobox popup drawing bug.
/// - 2016/08/07 (1.05.0) - Split varargs away from `NK_INCLUDE_STANDARD_IO` into own
///                        define `NK_INCLUDE_STANDARD_VARARGS` to allow more fine
///                        grained controlled over library includes.
/// - 2016/08/06 (1.04.5) - Changed memset calls to `NK_MEMSET`.
/// - 2016/08/04 (1.04.4) - Fixed fast window scaling behavior.
/// - 2016/08/04 (1.04.3) - Fixed window scaling, movement bug which appears if you
///                        move/scale a window and another window is behind it.
///                        If you are fast enough then the window behind gets activated
///                        and the operation is blocked. I now require activating
///                        by hovering only if mouse is not pressed.
/// - 2016/08/04 (1.04.2) - Fixed changing fonts.
/// - 2016/08/03 (1.04.1) - Fixed `NK_WINDOW_BACKGROUND` behavior.
/// - 2016/08/03 (1.04.0) - Added color parameter to `nk_draw_image`.
/// - 2016/08/03 (1.04.0) - Added additional window padding style attributes for
///                        sub windows (combo, menu, ...).
/// - 2016/08/03 (1.04.0) - Added functions to show/hide software cursor.
/// - 2016/08/03 (1.04.0) - Added `NK_WINDOW_BACKGROUND` flag to force a window
///                        to be always in the background of the screen.
/// - 2016/08/03 (1.03.2) - Removed invalid assert macro for NK_RGB color picker.
/// - 2016/08/01 (1.03.1) - Added helper macros into header include guard.
/// - 2016/07/29 (1.03.0) - Moved the window/table pool into the header part to
///                        simplify memory management by removing the need to
///                        allocate the pool.
/// - 2016/07/29 (1.02.0) - Added auto scrollbar hiding window flag which if enabled
///                        will hide the window scrollbar after NK_SCROLLBAR_HIDING_TIMEOUT
///                        seconds without window interaction. To make it work
///                        you have to also set a delta time inside the `nk_context`.
/// - 2016/07/25 (1.01.1) - Fixed small panel and panel border drawing bugs.
/// - 2016/07/15 (1.01.0) - Added software cursor to `nk_style` and `nk_context`.
/// - 2016/07/15 (1.01.0) - Added const correctness to `nk_buffer_push' data argument.
/// - 2016/07/15 (1.01.0) - Removed internal font baking API and simplified
///                        font atlas memory management by converting pointer
///                        arrays for fonts and font configurations to lists.
/// - 2016/07/15 (1.00.0) - Changed button API to use context dependend button
///                        behavior instead of passing it for every function call.
/// ~~~~~~~~~~~~~~~~~~~~~~~~~~~~~~~~~<|MERGE_RESOLUTION|>--- conflicted
+++ resolved
@@ -8,11 +8,8 @@
 ///    - [yy]: Minor version with non-breaking API and library changes
 ///    - [zz]: Bug fix version with no direct changes to API
 ///
-<<<<<<< HEAD
 /// - 2020/10/07 (4.06.0) - Fix nk_combo return type wrongly changed to nk_bool
-=======
 /// - 2020/09/05 (4.05.0) - Use the nk_font_atlas allocator for stb_truetype memory management.
->>>>>>> 7a4b448d
 /// - 2020/09/04 (4.04.1) - Replace every boolean int by nk_bool
 /// - 2020/09/04 (4.04.0) - Add nk_bool with NK_INCLUDE_STANDARD_BOOL
 /// - 2020/06/13 (4.03.1) - Fix nk_pool allocation sizes.
